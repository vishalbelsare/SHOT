/**
   The Supporting Hyperplane Optimization Toolkit (SHOT).

   @author Andreas Lundell, Åbo Akademi University

   @section LICENSE
   This software is licensed under the Eclipse Public License 2.0.
   Please see the README and LICENSE files for more information.
*/

#pragma once

namespace SHOT
{

enum class E_AuxiliaryVariableType
{
    None,
    NonlinearObjectiveFunction, // From epigraph formulation of (nonlinear) objective function
    NonlinearExpressionPartitioning, // From reformulating nonlinear terms as constraints
    MonomialTermsPartitioning, // From reformulating monomial terms as constraints
    SignomialTermsPartitioning, // From reformulating signomial terms as constraints
    SquareTermsPartitioning, // From reformulating sums of square terms
    ContinuousBilinear, // From linearizing a bilinear term x1 * x2 where x1 and x2 are real
    BinaryBilinear, // From linearizing a bilinear term b1 * b2 where b1 and b2 are binary
    BinaryContinuousBilinear, // From linearizing a bilinear term b1 * x2 where b1 is binary and x2 is continuous
    IntegerBilinear, // From linearizing a bilinear term i1 * x2, where i1 is integer and x2 is continuous or discrete
    BinaryMonomial, // Fram linearizing a monomial term b1 * b2 * ... * bn, where bi are binary
    AbsoluteValue, // From rewriting an absolute value
<<<<<<< HEAD
    AntiEpigraph // For rewriting an epigraph formulation as objective
=======
    EigenvalueDecomposition // From performing an eigenvalue decomposition on quadratic sums
>>>>>>> ca8512e7
};

enum class E_Convexity
{
    Linear,
    Convex,
    Concave,
    Nonconvex,
    Unknown,
    NotSet
};

enum class E_DualSolutionSource
{
    LPSolution,
    MIPSolutionOptimal,
    ObjectiveConstraint,
    MIPSolverBound
};

enum class E_EventType
{
    NewPrimalSolution,
    UserTerminationCheck
};

enum class E_HyperplaneSource
{
    None,
    MIPOptimalRootsearch,
    MIPSolutionPoolRootsearch,
    LPRelaxedRootsearch,
    MIPOptimalSolutionPoint,
    MIPSolutionPoolSolutionPoint,
    LPRelaxedSolutionPoint,
    LPFixedIntegers,
    PrimalSolutionSearch,
    PrimalSolutionSearchInteriorObjective,
    InteriorPointSearch,
    MIPCallbackRelaxed,
    ObjectiveRootsearch,
    ObjectiveCuttingPlane
};

enum class E_IntegerCutSource
{
    None,
    NLPFixedInteger
};

enum class E_IterationLineType
{
    DualSolution,
    DualCallback,
    DualIntegerFixed,
    DualRepair,
    DualReductionCut,
    PrimalNLP
};

enum class E_DualProblemClass
{
    LP,
    QP,
    QCQP,
    MIP,
    MIQP,
    MIQCQP
};

enum class E_LogLevel
{
    Off = 6,
    Critical = 5,
    Error = 4,
    Warning = 3,
    Info = 2,
    Debug = 1,
    Trace = 0
};

enum class E_ModelReturnStatus
{
    None,
    OptimalGlobal,
    // OptimalLocal,
    Unbounded,
    UnboundedNoSolution,
    InfeasibleGlobal,
    InfeasibleLocal,
    FeasibleSolution,
    NoSolutionReturned,
    ErrorUnknown,
    ErrorNoSolution
};

enum class E_Monotonicity
{
    NotSet,
    Unknown,
    Nondecreasing,
    Nonincreasing,
    Constant
};

enum class E_PrimalNLPSource
{
    FirstSolution,
    FeasibleSolution,
    InfeasibleSolution,
    SmallestDeviationSolution,
    FirstSolutionNewDualBound
};

enum class E_PrimalSolutionSource
{
    Rootsearch,
    RootsearchFixedIntegers,
    NLPFixedIntegers,
    NLPRelaxed,
    MIPSolutionPool,
    LPFixedIntegers,
    MIPCallback
};

enum class E_ProblemConvexity
{
    NotSet,
    Convex,
    Nonconvex
};

enum class E_NLPSolutionStatus
{
    Feasible,
    Optimal,
    Infeasible,
    Unbounded,
    IterationLimit,
    TimeLimit,
    Error
};

enum class E_ObjectiveFunctionType
{
    Linear,
    Quadratic,
    Nonlinear,
    QuadraticConsideredAsNonlinear,
    None
};

enum class E_ProblemSolutionStatus
{
    Feasible,
    Optimal,
    Infeasible,
    Unbounded,
    IterationLimit,
    TimeLimit,
    SolutionLimit,
    Error,
    Numeric,
    CutOff,
    NodeLimit,
    Abort,
    None
};

enum class E_ProblemType
{
    LP,
    QP,
    NLP,
    QCQP,
    MILP,
    MIQP,
    MIQCQP,
    MINLP,
    None
};

enum E_SettingType
{
    String,
    Integer,
    Double,
    Enum,
    Boolean
};

enum class E_SolutionStrategy
{
    SingleTree,
    MultiTree,
    NLP,
    MIQP,
    MIQCQP,
    None
};

enum class E_TerminationReason
{
    ConstraintTolerance,
    ObjectiveStagnation,
    IterationLimit,
    TimeLimit,
    InfeasibleProblem,
    UnboundedProblem,
    Error,
    AbsoluteGap,
    RelativeGap,
    NumericIssues,
    UserAbort,
    NoDualCutsAdded,
    None
};

enum class E_VariableType
{
    None,
    Real,
    Binary,
    Integer,
    Semicontinuous
};

enum class ES_AddPrimalPointAsInteriorPoint
{
    KeepOriginal,
    KeepBoth,
    KeepNew,
    OnlyAverage
};

enum class ES_HyperplaneCutStrategy
{
    ESH,
    ECP
};

enum class ES_IpoptSolver
{
    IpoptDefault,
    ma27,
    ma57,
    ma86,
    ma97,
    mumps
};

enum class ES_IterationOutputDetail
{
    Full,
    ObjectiveGapUpdates,
    ObjectiveGapUpdatesAndNLPCalls
};

enum class ES_ObjectiveRootsearch
{
    Always,
    IfConvex,
    Never
};

enum class ES_RootsearchConstraintStrategy
{
    AllAsMaxFunct,
    IndividualConstraints
};

enum class ES_RootsearchMethod
{
    BoostTOMS748,
    BoostBisection
};

enum class ES_MIPSolver
{
    Cplex,
    Gurobi,
    Cbc,
    None
};

enum class ES_MIPPresolveStrategy
{
    Never,
    Once,
    EveryIteration
};

enum class ES_OutputDirectory
{
    Problem,
    Program
};

enum class ES_PrimalNLPFixedPoint
{
    AllSolutions,
    FirstSolution,
    AllFeasibleSolutions,
    FirstAndFeasibleSolutions,
    SmallestDeviationSolution
};

enum class ES_PrimalNLPProblemSource
{
    OriginalProblem,
    ReformulatedProblem,
    Both
};

enum class ES_PrimalNLPSolver
{
    Ipopt,
    GAMS,
    SHOT,
    None
};

enum class ES_PrimalNLPStrategy
{
    AlwaysUse,
    IterationOrTime,
    IterationOrTimeAndAllFeasibleSolutions
};

enum class ES_ReformulationBinaryMonomials
{
    None,
    Simple,
    CostaLiberti
};

enum class ES_ReformulateBilinearInteger
{
    No,
    NoIfQuadraticSupport,
    Yes
};

enum class ES_PartitionNonlinearSums
{
    Always,
    IfConvex,
    Never
};

enum class ES_QuadraticProblemStrategy
{
    Nonlinear,
    QuadraticObjective,
    ConvexQuadraticallyConstrained,
    NonconvexQuadraticallyConstrained
};

enum class ES_QuadraticTermsExtractStrategy
{
    DoNotExtract,
    ExtractTermsToSame, // Extract terms at first level of nonlinear expression (at model read) to the same objective or
                        // constraint
    ExtractToEqualityConstraintIfNonconvex, // Extract terms at all levels (at reformulation step) to a new equality
                                            // expression
    ExtractToEqualityConstraintAlways // Extract terms at all levels (at reformulation step) to a new equality
                                      // expression
};

enum class ES_SourceFormat
{
    OSiL,
    GAMS,
    NL,
    None
};

enum class ES_TreeStrategy
{
    MultiTree,
    SingleTree
};
} // namespace SHOT<|MERGE_RESOLUTION|>--- conflicted
+++ resolved
@@ -27,11 +27,8 @@
     IntegerBilinear, // From linearizing a bilinear term i1 * x2, where i1 is integer and x2 is continuous or discrete
     BinaryMonomial, // Fram linearizing a monomial term b1 * b2 * ... * bn, where bi are binary
     AbsoluteValue, // From rewriting an absolute value
-<<<<<<< HEAD
-    AntiEpigraph // For rewriting an epigraph formulation as objective
-=======
+    AntiEpigraph, // For rewriting an epigraph formulation as objective
     EigenvalueDecomposition // From performing an eigenvalue decomposition on quadratic sums
->>>>>>> ca8512e7
 };
 
 enum class E_Convexity
